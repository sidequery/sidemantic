--- conflicted
+++ resolved
@@ -816,25 +816,6 @@
         # Collect all measures needed for metrics
         measures_needed = set()
 
-<<<<<<< HEAD
-        def collect_measures_from_metric(metric_ref: str):
-            """Recursively collect measures needed from a metric."""
-            if "." in metric_ref and metric_ref.startswith(model_name + "."):
-                # Direct measure reference - but check if it's a derived/complex metric
-                measure_name = metric_ref.split(".")[1]
-                measure = model.get_metric(measure_name)
-
-                if measure and measure.is_simple_aggregation:
-                    # Simple aggregation - add to CTE
-                    measures_needed.add(measure_name)
-                elif measure:
-                    # Complex metric (derived, ratio, etc.) - collect its dependencies
-                    for dep in measure.get_dependencies(self.graph):
-                        collect_measures_from_metric(dep)
-                else:
-                    # Metric not found, add anyway (will error later if truly missing)
-                    measures_needed.add(measure_name)
-=======
         def collect_measures_from_metric(metric_ref: str, visited: set[str] | None = None):
             """Recursively collect measures needed from a metric.
 
@@ -858,14 +839,15 @@
                     # It's for this model - check if it's a derived measure
                     measure = model.get_metric(measure_name)
                     if measure:
-                        if measure.type == "derived" or (not measure.type and not measure.agg and measure.sql):
-                            # Derived measure - get its dependencies
+                        if measure.type in ("derived", "ratio") or (
+                            not measure.type and not measure.agg and measure.sql
+                        ):
+                            # Derived/ratio measure - get its dependencies
                             for dep in measure.get_dependencies(self.graph, ref_model_name):
                                 collect_measures_from_metric(dep, visited)
                         elif measure.agg:
                             # Simple aggregation measure - add it
                             measures_needed.add(measure_name)
->>>>>>> 498eb5fa
             else:
                 # Unqualified reference - could be:
                 # 1. A graph-level metric
@@ -874,8 +856,8 @@
                 # First check if it's a measure on the current model
                 measure = model.get_metric(metric_ref)
                 if measure:
-                    if measure.type == "derived" or (not measure.type and not measure.agg and measure.sql):
-                        # Derived measure - get its dependencies
+                    if measure.type in ("derived", "ratio") or (not measure.type and not measure.agg and measure.sql):
+                        # Derived/ratio measure - get its dependencies
                         for dep in measure.get_dependencies(self.graph, model_name):
                             collect_measures_from_metric(dep, visited)
                     elif measure.agg:
@@ -898,42 +880,6 @@
         for measure_name in measures_needed:
             measure = model.get_metric(measure_name)
             if measure:
-<<<<<<< HEAD
-                # Determine the base expression
-                base_expr = None
-
-                # For COUNT(*), use 1 instead of * to avoid invalid "* AS alias" syntax
-                if measure.agg == "count" and not measure.sql:
-                    base_expr = "1"
-                # For COUNT_DISTINCT without sql, use primary key (count distinct rows)
-                elif measure.agg == "count_distinct" and not measure.sql:
-                    pk = model.primary_key or "id"
-                    base_expr = pk
-                else:
-                    base_expr = measure.sql_expr
-
-                # Apply measure-level filters using CASE WHEN if present
-                if measure.filters:
-                    # Process filters - replace {model} placeholder with column references
-                    filter_conditions = []
-                    for f in measure.filters:
-                        # Replace {model} placeholder (no table alias needed in CTE)
-                        processed_filter = f.replace("{model}.", "").replace("{model}", "")
-                        filter_conditions.append(processed_filter)
-
-                    combined_filter = " AND ".join(filter_conditions)
-
-                    # Wrap expression in CASE WHEN for filtering
-                    # For count measures, return 1 if condition met, else NULL (not 0!)
-                    # COUNT counts non-NULL values, so we need NULL to exclude non-matching rows
-                    if measure.agg == "count":
-                        base_expr = f"CASE WHEN {combined_filter} THEN 1 ELSE NULL END"
-                    else:
-                        # For sum/avg/etc, return value if condition met, else NULL
-                        base_expr = f"CASE WHEN {combined_filter} THEN {base_expr} ELSE NULL END"
-
-                select_cols.append(f"{base_expr} AS {measure_name}_raw")
-=======
                 # Build the base SQL expression for the measure
                 if measure.agg == "count" and not measure.sql:
                     base_sql = "1"
@@ -950,19 +896,23 @@
                     filter_conditions = []
                     for filter_str in measure.filters:
                         # Replace {model} with nothing since we're in the CTE selecting from raw table
-                        filter_sql = filter_str.replace("{model}.", "")
+                        filter_sql = filter_str.replace("{model}.", "").replace("{model}", "")
                         filter_conditions.append(filter_sql)
 
                     if filter_conditions:
                         filter_sql = " AND ".join(filter_conditions)
-                        measure_sql = f"CASE WHEN {filter_sql} THEN {base_sql} END"
+                        # For count measures, return 1 if condition met, else NULL
+                        # COUNT counts non-NULL values, so we need NULL to exclude non-matching rows
+                        if measure.agg == "count":
+                            measure_sql = f"CASE WHEN {filter_sql} THEN 1 ELSE NULL END"
+                        else:
+                            measure_sql = f"CASE WHEN {filter_sql} THEN {base_sql} ELSE NULL END"
                     else:
                         measure_sql = base_sql
                 else:
                     measure_sql = base_sql
 
                 select_cols.append(f"{measure_sql} AS {measure_name}_raw")
->>>>>>> 498eb5fa
 
         # Build FROM clause
         if model.sql:
@@ -1208,34 +1158,53 @@
             coalesce_parts = [f"{cte}.{col_name}" for cte in cte_names]
             select_exprs.append(f"COALESCE({', '.join(coalesce_parts)}) AS {col_name}")
 
+        # Check for metric name collisions across models
+        metric_name_counts: dict[str, int] = {}
+        for model_metrics in metrics_by_model.values():
+            for metric_ref in model_metrics:
+                metric_name = metric_ref.split(".")[1] if "." in metric_ref else metric_ref
+                metric_name_counts[metric_name] = metric_name_counts.get(metric_name, 0) + 1
+
         # Add metrics from each CTE
         for model_name, model_metrics in metrics_by_model.items():
             cte_name = f"{model_name}_preagg"
             for metric_ref in model_metrics:
                 metric_name = metric_ref.split(".")[1] if "." in metric_ref else metric_ref
-                # Check for custom alias
-                alias = aliases.get(metric_ref, metric_name)
+                # Check for custom alias first
+                if metric_ref in aliases:
+                    alias = aliases[metric_ref]
+                elif metric_name_counts.get(metric_name, 1) > 1:
+                    # Collision - prefix with model name
+                    alias = f"{model_name}_{metric_name}"
+                else:
+                    alias = metric_name
                 select_exprs.append(f"{cte_name}.{metric_name} AS {alias}")
 
-        # Build FROM clause with FULL OUTER JOINs
+        # Build FROM clause with FULL OUTER JOINs (or CROSS JOIN if no dimensions)
         # Start with first CTE
         from_clause = cte_names[0]
 
         # Join remaining CTEs
         join_clauses = []
         for cte_name in cte_names[1:]:
-            # Build join condition on all dimension columns
-            join_conditions = []
-            for dim_ref, gran in parsed_dims:
-                dim_name = dim_ref.split(".")[1] if "." in dim_ref else dim_ref
-                col_name = f"{dim_name}__{gran}" if gran else dim_name
-                # Use COALESCE to handle NULLs in join condition
-                # Actually for FULL OUTER JOIN, we need to compare the actual columns
-                # and handle NULLs with IS NOT DISTINCT FROM or COALESCE-based comparison
-                join_conditions.append(f"COALESCE({cte_names[0]}.{col_name}, '') = COALESCE({cte_name}.{col_name}, '')")
-
-            join_clause = " AND ".join(join_conditions)
-            join_clauses.append(f"FULL OUTER JOIN {cte_name} ON {join_clause}")
+            if not parsed_dims:
+                # No dimensions - use CROSS JOIN (each CTE returns single row)
+                join_clauses.append(f"CROSS JOIN {cte_name}")
+            else:
+                # Build join condition on all dimension columns
+                join_conditions = []
+                for dim_ref, gran in parsed_dims:
+                    dim_name = dim_ref.split(".")[1] if "." in dim_ref else dim_ref
+                    col_name = f"{dim_name}__{gran}" if gran else dim_name
+                    # Use COALESCE to handle NULLs in join condition
+                    # Actually for FULL OUTER JOIN, we need to compare the actual columns
+                    # and handle NULLs with IS NOT DISTINCT FROM or COALESCE-based comparison
+                    join_conditions.append(
+                        f"COALESCE({cte_names[0]}.{col_name}, '') = COALESCE({cte_name}.{col_name}, '')"
+                    )
+
+                join_clause = " AND ".join(join_conditions)
+                join_clauses.append(f"FULL OUTER JOIN {cte_name} ON {join_clause}")
 
         # Combine into final query
         select_str = ",\n  ".join(select_exprs)
@@ -1456,15 +1425,6 @@
                         query = query.join(right_table, on=join_cond, join_type=join_type)
                         joined_models.add(jp.to_model)
 
-<<<<<<< HEAD
-=======
-        # Note: Metric-level filters (Metric.filters) are applied in the CTE
-        # via CASE WHEN expressions, so they should NOT be added to WHERE clause.
-        # This allows filtered aggregations to work correctly when multiple
-        # filtered metrics are queried together.
-        metric_filters = []
-
->>>>>>> 498eb5fa
         # Separate filters into WHERE (dimension/row-level) and HAVING (metric/aggregation-level)
         # NOTE: Metric-level filters (measure.filters) are NOT added here because they are
         # already handled via CASE WHEN in the CTE (see _build_model_cte lines 822-841).
