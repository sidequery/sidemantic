"""Test metric-level filters."""

import duckdb

from sidemantic import Dimension, Metric, Model, SemanticLayer
from tests.utils import df_rows


def test_metric_level_filter_basic(layer):
    """Test basic metric-level filter.

    Metric-level filters are applied using CASE WHEN expressions in the CTE,
    which allows multiple filtered metrics to coexist in the same query
    (each with their own filter condition).
    """
    orders = Model(
        name="orders",
        table="orders_table",
        primary_key="order_id",
        dimensions=[
            Dimension(name="status", type="categorical"),
            Dimension(name="region", type="categorical"),
        ],
        metrics=[
            Metric(name="revenue", agg="sum", sql="amount"),
            Metric(
                name="completed_revenue",
                agg="sum",
                sql="amount",
                filters=["{model}.status = 'completed'"],
                description="Revenue from completed orders only",
            ),
        ],
    )

    layer.add_model(orders)

    # Query the filtered metric
    sql = layer.compile(metrics=["orders.completed_revenue"], dimensions=["orders.region"])

    print("SQL with metric-level filter:")
    print(sql)

<<<<<<< HEAD
    # Metric filter should be applied via CASE WHEN in the CTE, not in WHERE clause
    assert "CASE WHEN status = 'completed'" in sql
    assert "completed_revenue_raw" in sql
=======
    # Should contain the metric's filter in a CASE WHEN expression
    assert "CASE WHEN status = 'completed' THEN amount END" in sql
>>>>>>> 498eb5fa


def test_metric_level_multiple_filters(layer):
    """Test metric with multiple filters."""
    orders = Model(
        name="orders",
        table="orders_table",
        primary_key="order_id",
        dimensions=[
            Dimension(name="status", type="categorical"),
            Dimension(name="amount", type="numeric"),
            Dimension(name="region", type="categorical"),
        ],
        metrics=[
            Metric(
                name="high_value_completed_revenue",
                agg="sum",
                sql="amount",
                filters=["{model}.status = 'completed'", "{model}.amount > 100"],
                description="Revenue from high-value completed orders",
            ),
        ],
    )

    layer.add_model(orders)

    sql = layer.compile(metrics=["orders.high_value_completed_revenue"])

<<<<<<< HEAD
    # Should contain both filters combined via CASE WHEN in CTE
    assert "CASE WHEN status = 'completed' AND amount > 100" in sql
    assert "high_value_completed_revenue_raw" in sql
=======
    # Should contain both filters combined in a CASE WHEN expression
    assert "CASE WHEN status = 'completed' AND amount > 100 THEN amount END" in sql
>>>>>>> 498eb5fa


def test_metric_filters_combined_with_query_filters(layer):
    """Test metric-level filters combined with query-level filters."""
    orders = Model(
        name="orders",
        table="orders_table",
        primary_key="order_id",
        dimensions=[
            Dimension(name="status", type="categorical"),
            Dimension(name="region", type="categorical"),
        ],
        metrics=[
            Metric(
                name="completed_revenue",
                agg="sum",
                sql="amount",
                filters=["{model}.status = 'completed'"],
            ),
        ],
    )

    layer.add_model(orders)

    # Add query-level filter on top of metric-level filter
    sql = layer.compile(metrics=["orders.completed_revenue"], filters=["orders_cte.region = 'US'"])

<<<<<<< HEAD
    # Metric filter should be in CASE WHEN, query filter pushed down to CTE WHERE
    assert "CASE WHEN status = 'completed'" in sql  # Metric filter in CTE
    assert "region = 'US'" in sql  # Query filter pushed down into CTE
=======
    # Should contain metric filter in CASE WHEN and query filter in WHERE
    assert "CASE WHEN status = 'completed' THEN amount END" in sql
    assert "region = 'US'" in sql
>>>>>>> 498eb5fa


def test_mixed_filtered_and_unfiltered_metrics(layer):
    """Test querying both filtered and unfiltered metrics together.

    This is the key use case for CASE WHEN filtered measures:
    - total_revenue: SUM(amount) - no filter, uses all rows
    - completed_revenue: SUM(CASE WHEN status='completed' THEN amount END) - filtered
    Both coexist in same query with different filtering behavior.
    """
    orders = Model(
        name="orders",
        table="orders_table",
        primary_key="order_id",
        dimensions=[
            Dimension(name="status", type="categorical"),
        ],
        metrics=[
            Metric(name="total_revenue", agg="sum", sql="amount"),
            Metric(
                name="completed_revenue",
                agg="sum",
                sql="amount",
                filters=["{model}.status = 'completed'"],
            ),
        ],
    )

    layer.add_model(orders)

    sql = layer.compile(metrics=["orders.total_revenue", "orders.completed_revenue"])

<<<<<<< HEAD
    # Completed filter should be in CASE WHEN for completed_revenue only
    assert "CASE WHEN status = 'completed'" in sql
    assert "completed_revenue_raw" in sql
    # Total revenue should have no CASE WHEN
    assert "amount AS total_revenue_raw" in sql
    # Both metrics should be in the SELECT
=======
    # Should have filtered and unfiltered metrics coexisting
    # completed_revenue uses CASE WHEN, total_revenue doesn't
    assert "CASE WHEN status = 'completed' THEN amount END" in sql
>>>>>>> 498eb5fa
    assert "total_revenue" in sql
    assert "completed_revenue" in sql


def test_metric_filter_with_time_dimension(layer):
    """Test metric filters work with time dimensions."""
    orders = Model(
        name="orders",
        table="orders_table",
        primary_key="order_id",
        dimensions=[
            Dimension(name="created_at", type="time", granularity="day"),
            Dimension(name="status", type="categorical"),
        ],
        metrics=[
            Metric(
                name="recent_completed_revenue",
                agg="sum",
                sql="amount",
                filters=["{model}.status = 'completed'", "{model}.created_at >= CURRENT_DATE - 30"],
            ),
        ],
    )

    layer.add_model(orders)

    sql = layer.compile(metrics=["orders.recent_completed_revenue"], dimensions=["orders.created_at__month"])

<<<<<<< HEAD
    # Both filters should be in CASE WHEN combined with AND
    assert "CASE WHEN status = 'completed' AND created_at >= CURRENT_DATE" in sql
    assert "recent_completed_revenue_raw" in sql
=======
    # Should contain both filters combined in CASE WHEN
    assert "CASE WHEN status = 'completed' AND created_at >= CURRENT_DATE - 30 THEN amount END" in sql
>>>>>>> 498eb5fa


def test_metric_filter_column_not_in_query_dimensions(layer):
    """Test that metric filter columns are included in CTE even when not in query dimensions.

    This is a regression test for the bug where filters like:
        filters: ["state IN ('confirmed', 'completed')"]
    would fail because the 'state' column wasn't added to the CTE SELECT list
    when 'state' wasn't explicitly requested as a dimension in the query.
    """
    bookings = Model(
        name="bookings",
        table="wide_bookings",
        primary_key="booking_id",
        dimensions=[
            Dimension(name="state", type="categorical"),
            Dimension(name="region", type="categorical"),
        ],
        metrics=[
            Metric(
                name="gross_booking_value",
                agg="sum",
                sql="gross_booking_value",
                filters=["{model}.state IN ('confirmed', 'completed', 'cancelled')"],
            ),
        ],
    )

    layer.add_model(bookings)

    # Query the metric WITHOUT including 'state' in dimensions
    # This should still work because the filter needs 'state' in the CTE
    sql = layer.compile(metrics=["bookings.gross_booking_value"], dimensions=["bookings.region"])

    print("Generated SQL:")
    print(sql)

    # The 'state' column must be in the CTE for the CASE WHEN filter to work
    # Check that state appears in the CTE SELECT (before FROM)
    cte_match = sql.split("FROM")[0]  # Get the CTE SELECT part
    assert "state" in cte_match, f"'state' column should be in CTE SELECT for filter to work. CTE: {cte_match}"

    # The filter should be in a CASE WHEN expression
    assert "CASE WHEN state IN ('confirmed', 'completed', 'cancelled')" in sql


def test_metric_filter_multiple_columns_not_in_dimensions(layer):
    """Test multiple filter columns are included in CTE when not in query dimensions."""
    orders = Model(
        name="orders",
        table="orders_table",
        primary_key="order_id",
        dimensions=[
            Dimension(name="status", type="categorical"),
            Dimension(name="payment_method", type="categorical"),
            Dimension(name="region", type="categorical"),
        ],
        metrics=[
            Metric(
                name="card_completed_revenue",
                agg="sum",
                sql="amount",
                filters=[
                    "{model}.status = 'completed'",
                    "{model}.payment_method IN ('visa', 'mastercard')",
                ],
            ),
        ],
    )

    layer.add_model(orders)

    # Query with only 'region' dimension - both status and payment_method need to be in CTE
    sql = layer.compile(metrics=["orders.card_completed_revenue"], dimensions=["orders.region"])

    print("Generated SQL:")
    print(sql)

    cte_match = sql.split("FROM")[0]
    assert "status" in cte_match, f"'status' should be in CTE SELECT. CTE: {cte_match}"
    assert "payment_method" in cte_match, f"'payment_method' should be in CTE SELECT. CTE: {cte_match}"


def test_query_level_metric_filters_use_having(layer):
    """Test that query-level filters on metrics use HAVING clause, not WHERE.

    Bug: Query filters like orders.revenue > 100 were applied in WHERE clause
    against _raw columns before aggregation, giving wrong results.

    Fix: Detect when filter references a metric and use HAVING instead.
    """
    orders = Model(
        name="orders",
        table="orders_table",
        primary_key="order_id",
        dimensions=[
            Dimension(name="region", type="categorical"),
        ],
        metrics=[
            Metric(name="revenue", agg="sum", sql="amount"),
        ],
    )

    layer.add_model(orders)

    # Filter on aggregated metric should use HAVING
    sql = layer.compile(metrics=["orders.revenue"], dimensions=["orders.region"], filters=["orders.revenue > 100"])

    # Should have HAVING clause, not WHERE clause with revenue_raw
    assert "HAVING" in sql
    assert "revenue > 100" in sql
    # Should NOT filter on raw column before aggregation
    assert "revenue_raw > 100" not in sql


def test_dimension_filters_use_where(layer):
    """Test that filters on dimensions still use WHERE clause."""
    layer = SemanticLayer()

    orders = Model(
        name="orders",
        table="orders_table",
        primary_key="order_id",
        dimensions=[
            Dimension(name="region", type="categorical"),
            Dimension(name="status", type="categorical"),
        ],
        metrics=[
            Metric(name="revenue", agg="sum", sql="amount"),
        ],
    )

    layer.add_model(orders)

    # Filter on dimension should use WHERE
    sql = layer.compile(
        metrics=["orders.revenue"], dimensions=["orders.region"], filters=["orders.status = 'completed'"]
    )

    # Should have WHERE clause
    assert "WHERE" in sql
    assert "status = 'completed'" in sql
    # Should NOT have HAVING for dimension filter
    assert "HAVING" not in sql


def test_mixed_filters_separate_where_and_having(layer):
    """Test that mixed metric and dimension filters use both WHERE and HAVING."""
    layer = SemanticLayer()

    orders = Model(
        name="orders",
        table="orders_table",
        primary_key="order_id",
        dimensions=[
            Dimension(name="region", type="categorical"),
            Dimension(name="status", type="categorical"),
        ],
        metrics=[
            Metric(name="revenue", agg="sum", sql="amount"),
        ],
    )

    layer.add_model(orders)

    sql = layer.compile(
        metrics=["orders.revenue"],
        dimensions=["orders.region"],
        filters=["orders.status = 'completed'", "orders.revenue > 100"],
    )

    # Should have both WHERE (for dimension) and HAVING (for metric)
    assert "WHERE" in sql
    assert "status = 'completed'" in sql
    assert "HAVING" in sql
    assert "revenue > 100" in sql


<<<<<<< HEAD
def test_metric_level_filters_still_use_where(layer):
    """Test that Metric.filters (row-level filters) are applied via CASE WHEN.

    Metric.filters are row-level filters that should filter before aggregation.
    They're implemented via conditional aggregation (CASE WHEN) to support
    querying multiple filtered measures simultaneously without ANDing filters.
=======
def test_metric_level_filters_use_case_when(layer):
    """Test that Metric.filters use CASE WHEN for filtered aggregations.

    Metric.filters are applied using CASE WHEN expressions in the CTE.
    This allows multiple filtered metrics to coexist in the same query,
    each with their own filter condition applied only to that metric.
>>>>>>> 498eb5fa
    """
    layer = SemanticLayer()

    orders = Model(
        name="orders",
        table="orders_table",
        primary_key="order_id",
        dimensions=[
            Dimension(name="region", type="categorical"),
            Dimension(name="status", type="categorical"),
        ],
        metrics=[
            Metric(name="completed_revenue", agg="sum", sql="amount", filters=["{model}.status = 'completed'"]),
        ],
    )

    layer.add_model(orders)

    sql = layer.compile(metrics=["orders.completed_revenue"], dimensions=["orders.region"])

<<<<<<< HEAD
    # Metric-level filter should be in CASE WHEN (conditional aggregation)
    assert "CASE WHEN status = 'completed'" in sql
    assert "completed_revenue_raw" in sql
=======
    # Metric-level filter should be in CASE WHEN expression
    assert "CASE WHEN status = 'completed' THEN amount END" in sql
>>>>>>> 498eb5fa


def test_having_filter_with_actual_data(layer):
    """Integration test with real DuckDB data to verify HAVING filter correctness."""
    conn = duckdb.connect(":memory:")

    # Create test data
    conn.execute("""
        CREATE TABLE orders (
            order_id INTEGER,
            customer_id INTEGER,
            region VARCHAR,
            status VARCHAR,
            amount DECIMAL(10, 2)
        )
    """)

    conn.execute("""
        INSERT INTO orders VALUES
        (1, 101, 'US', 'completed', 50),
        (2, 101, 'US', 'completed', 150),  -- customer 101: 200 total
        (3, 102, 'EU', 'completed', 300),
        (4, 102, 'EU', 'pending', 75),      -- EU total: 375, completed: 300
        (5, 103, 'US', 'cancelled', 25)
    """)

    layer = SemanticLayer()

    orders = Model(
        name="orders",
        table="orders",
        primary_key="order_id",
        dimensions=[
            Dimension(name="region", type="categorical"),
        ],
        metrics=[
            Metric(name="revenue", agg="sum", sql="amount"),
        ],
    )

    layer.conn = conn
    layer.add_model(orders)

    # Test HAVING filter (should filter aggregated revenue)
    result = layer.query(
        metrics=["orders.revenue"],
        dimensions=["orders.region"],
        filters=["orders.revenue >= 200"],  # Should use HAVING
    )
    rows = df_rows(result)

    # Should only return regions with total revenue >= 200
    # US: 50+150+25 = 225, EU: 300+75 = 375
    # Both should be included
    assert len(rows) == 2
    revenues = {row[0]: row[1] for row in rows}
    assert revenues["US"] == 225.0
    assert revenues["EU"] == 375.0<|MERGE_RESOLUTION|>--- conflicted
+++ resolved
@@ -41,14 +41,9 @@
     print("SQL with metric-level filter:")
     print(sql)
 
-<<<<<<< HEAD
     # Metric filter should be applied via CASE WHEN in the CTE, not in WHERE clause
     assert "CASE WHEN status = 'completed'" in sql
     assert "completed_revenue_raw" in sql
-=======
-    # Should contain the metric's filter in a CASE WHEN expression
-    assert "CASE WHEN status = 'completed' THEN amount END" in sql
->>>>>>> 498eb5fa
 
 
 def test_metric_level_multiple_filters(layer):
@@ -77,14 +72,9 @@
 
     sql = layer.compile(metrics=["orders.high_value_completed_revenue"])
 
-<<<<<<< HEAD
     # Should contain both filters combined via CASE WHEN in CTE
     assert "CASE WHEN status = 'completed' AND amount > 100" in sql
     assert "high_value_completed_revenue_raw" in sql
-=======
-    # Should contain both filters combined in a CASE WHEN expression
-    assert "CASE WHEN status = 'completed' AND amount > 100 THEN amount END" in sql
->>>>>>> 498eb5fa
 
 
 def test_metric_filters_combined_with_query_filters(layer):
@@ -112,15 +102,9 @@
     # Add query-level filter on top of metric-level filter
     sql = layer.compile(metrics=["orders.completed_revenue"], filters=["orders_cte.region = 'US'"])
 
-<<<<<<< HEAD
     # Metric filter should be in CASE WHEN, query filter pushed down to CTE WHERE
     assert "CASE WHEN status = 'completed'" in sql  # Metric filter in CTE
     assert "region = 'US'" in sql  # Query filter pushed down into CTE
-=======
-    # Should contain metric filter in CASE WHEN and query filter in WHERE
-    assert "CASE WHEN status = 'completed' THEN amount END" in sql
-    assert "region = 'US'" in sql
->>>>>>> 498eb5fa
 
 
 def test_mixed_filtered_and_unfiltered_metrics(layer):
@@ -153,18 +137,12 @@
 
     sql = layer.compile(metrics=["orders.total_revenue", "orders.completed_revenue"])
 
-<<<<<<< HEAD
     # Completed filter should be in CASE WHEN for completed_revenue only
     assert "CASE WHEN status = 'completed'" in sql
     assert "completed_revenue_raw" in sql
     # Total revenue should have no CASE WHEN
     assert "amount AS total_revenue_raw" in sql
     # Both metrics should be in the SELECT
-=======
-    # Should have filtered and unfiltered metrics coexisting
-    # completed_revenue uses CASE WHEN, total_revenue doesn't
-    assert "CASE WHEN status = 'completed' THEN amount END" in sql
->>>>>>> 498eb5fa
     assert "total_revenue" in sql
     assert "completed_revenue" in sql
 
@@ -193,14 +171,9 @@
 
     sql = layer.compile(metrics=["orders.recent_completed_revenue"], dimensions=["orders.created_at__month"])
 
-<<<<<<< HEAD
     # Both filters should be in CASE WHEN combined with AND
     assert "CASE WHEN status = 'completed' AND created_at >= CURRENT_DATE" in sql
     assert "recent_completed_revenue_raw" in sql
-=======
-    # Should contain both filters combined in CASE WHEN
-    assert "CASE WHEN status = 'completed' AND created_at >= CURRENT_DATE - 30 THEN amount END" in sql
->>>>>>> 498eb5fa
 
 
 def test_metric_filter_column_not_in_query_dimensions(layer):
@@ -379,21 +352,12 @@
     assert "revenue > 100" in sql
 
 
-<<<<<<< HEAD
-def test_metric_level_filters_still_use_where(layer):
-    """Test that Metric.filters (row-level filters) are applied via CASE WHEN.
-
-    Metric.filters are row-level filters that should filter before aggregation.
-    They're implemented via conditional aggregation (CASE WHEN) to support
-    querying multiple filtered measures simultaneously without ANDing filters.
-=======
 def test_metric_level_filters_use_case_when(layer):
     """Test that Metric.filters use CASE WHEN for filtered aggregations.
 
     Metric.filters are applied using CASE WHEN expressions in the CTE.
     This allows multiple filtered metrics to coexist in the same query,
     each with their own filter condition applied only to that metric.
->>>>>>> 498eb5fa
     """
     layer = SemanticLayer()
 
@@ -414,14 +378,9 @@
 
     sql = layer.compile(metrics=["orders.completed_revenue"], dimensions=["orders.region"])
 
-<<<<<<< HEAD
     # Metric-level filter should be in CASE WHEN (conditional aggregation)
     assert "CASE WHEN status = 'completed'" in sql
     assert "completed_revenue_raw" in sql
-=======
-    # Metric-level filter should be in CASE WHEN expression
-    assert "CASE WHEN status = 'completed' THEN amount END" in sql
->>>>>>> 498eb5fa
 
 
 def test_having_filter_with_actual_data(layer):
